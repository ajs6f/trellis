/*
 * Licensed under the Apache License, Version 2.0 (the "License");
 * you may not use this file except in compliance with the License.
 * You may obtain a copy of the License at
 *
 *     http://www.apache.org/licenses/LICENSE-2.0
 *
 * Unless required by applicable law or agreed to in writing, software
 * distributed under the License is distributed on an "AS IS" BASIS,
 * WITHOUT WARRANTIES OR CONDITIONS OF ANY KIND, either express or implied.
 * See the License for the specific language governing permissions and
 * limitations under the License.
 */
package org.trellisldp.triplestore;

import static java.time.Instant.now;
import static java.util.Arrays.asList;
import static java.util.Collections.emptyList;
import static java.util.Collections.singletonList;
import static java.util.Collections.sort;
import static java.util.Collections.unmodifiableList;
import static java.util.Objects.nonNull;
import static java.util.Objects.requireNonNull;
import static java.util.Optional.of;
import static java.util.Optional.ofNullable;
import static java.util.concurrent.CompletableFuture.supplyAsync;
import static java.util.stream.Stream.builder;
import static org.apache.commons.lang3.Range.between;
import static org.apache.jena.graph.NodeFactory.createURI;
import static org.apache.jena.system.Txn.executeWrite;
import static org.slf4j.LoggerFactory.getLogger;
import static org.trellisldp.api.RDFUtils.TRELLIS_DATA_PREFIX;
import static org.trellisldp.triplestore.TriplestoreUtils.OBJECT;
import static org.trellisldp.triplestore.TriplestoreUtils.PREDICATE;
import static org.trellisldp.triplestore.TriplestoreUtils.SUBJECT;
import static org.trellisldp.triplestore.TriplestoreUtils.getInstance;
import static org.trellisldp.triplestore.TriplestoreUtils.getObject;
import static org.trellisldp.triplestore.TriplestoreUtils.getPredicate;
import static org.trellisldp.triplestore.TriplestoreUtils.getSubject;
import static org.trellisldp.vocabulary.Trellis.DeletedResource;
import static org.trellisldp.vocabulary.Trellis.PreferAccessControl;
import static org.trellisldp.vocabulary.Trellis.PreferAudit;
import static org.trellisldp.vocabulary.Trellis.PreferServerManaged;
import static org.trellisldp.vocabulary.Trellis.PreferUserManaged;

import java.time.Instant;
import java.util.ArrayList;
import java.util.List;
import java.util.Optional;
import java.util.concurrent.Future;
import java.util.function.Supplier;
import java.util.stream.Stream;

import org.apache.commons.lang3.Range;
import org.apache.commons.rdf.api.Dataset;
import org.apache.commons.rdf.api.IRI;
import org.apache.commons.rdf.api.Literal;
import org.apache.commons.rdf.api.RDFTerm;
import org.apache.commons.rdf.api.Triple;
import org.apache.commons.rdf.jena.JenaDataset;
import org.apache.commons.rdf.jena.JenaRDF;
import org.apache.jena.graph.Node;
import org.apache.jena.query.Query;
import org.apache.jena.rdf.model.RDFNode;
import org.apache.jena.rdfconnection.RDFConnection;
import org.apache.jena.sparql.core.DatasetGraph;
import org.apache.jena.sparql.core.DatasetGraphFactory;
import org.apache.jena.sparql.core.Quad;
import org.apache.jena.sparql.core.Var;
import org.apache.jena.sparql.modify.request.QuadAcc;
import org.apache.jena.sparql.modify.request.QuadDataAcc;
import org.apache.jena.sparql.modify.request.UpdateDataInsert;
import org.apache.jena.sparql.modify.request.UpdateDeleteInsert;
import org.apache.jena.sparql.modify.request.UpdateDeleteWhere;
import org.apache.jena.sparql.syntax.ElementGroup;
import org.apache.jena.sparql.syntax.ElementMinus;
import org.apache.jena.sparql.syntax.ElementNamedGraph;
import org.apache.jena.sparql.syntax.ElementOptional;
import org.apache.jena.sparql.syntax.ElementPathBlock;
import org.apache.jena.update.Update;
import org.apache.jena.update.UpdateRequest;
import org.slf4j.Logger;
import org.trellisldp.api.EventService;
import org.trellisldp.api.IdentifierService;
import org.trellisldp.api.MementoService;
import org.trellisldp.api.Resource;
import org.trellisldp.api.ResourceService;
import org.trellisldp.audit.DefaultAuditService;
import org.trellisldp.vocabulary.ACL;
import org.trellisldp.vocabulary.AS;
import org.trellisldp.vocabulary.DC;
import org.trellisldp.vocabulary.FOAF;
import org.trellisldp.vocabulary.LDP;
import org.trellisldp.vocabulary.RDF;
import org.trellisldp.vocabulary.Trellis;
import org.trellisldp.vocabulary.XSD;

/**
 * A triplestore-based implementation of the Trellis ResourceService API.
 */
public class TriplestoreResourceService extends DefaultAuditService implements ResourceService {

    private static final Var PARENT = Var.alloc("parent");
    private static final Var MODIFIED = Var.alloc("modified");
    private static final Var MEMBER = Var.alloc("member");
    private static final Var ANY = Var.alloc("any");

    private static final Logger LOGGER = getLogger(TriplestoreResourceService.class);
    private static final JenaRDF rdf = getInstance();

    private final Supplier<String> supplier;
    private final RDFConnection rdfConnection;
    private final Optional<EventService> eventService;
    private final Optional<MementoService> mementoService;

    /**
     * Create a triplestore-backed resource service.
     * @param rdfConnection the connection to an RDF datastore
     * @param identifierService an ID supplier service
     * @param mementoService a service for memento resources
     * @param eventService an event service
     */
    public TriplestoreResourceService(final RDFConnection rdfConnection, final IdentifierService identifierService,
            final MementoService mementoService, final EventService eventService) {
        requireNonNull(rdfConnection, "RDFConnection may not be null!");
        requireNonNull(identifierService, "IdentifierService may not be null!");
        this.rdfConnection = rdfConnection;
        this.supplier = identifierService.getSupplier();
        this.eventService = ofNullable(eventService);
        this.mementoService = ofNullable(mementoService);
        init();
    }

    private static RDFTerm getBaseIRI(final RDFTerm object) {
        if (object instanceof IRI) {
            final String iri = ((IRI) object).getIRIString().split("#")[0];
            return rdf.createIRI(iri);
        }
        return object;
    }

    @Override
    public Future<Boolean> create(final IRI identifier, final IRI ixnModel, final Dataset dataset) {
        LOGGER.debug("Creating: {}", identifier);
        return supplyAsync(() -> createOrReplace(identifier, ixnModel, dataset, OperationType.CREATE));
    }

    @Override
<<<<<<< HEAD
    public Future<Boolean> create(final IRI identifier, final IRI ixnModel, final Dataset dataset) {
        LOGGER.debug("Creating: {}", identifier);
        return supplyAsync(() -> createOrReplace(identifier, ixnModel, dataset, OperationType.CREATE));
    }

    @Override
    public Future<Boolean> delete(final IRI identifier, final IRI ixnModel, final Dataset dataset) {
        return supplyAsync(() -> {      
            LOGGER.debug("Deleting: {}", identifier);
            final Instant eventTime = now();
            // Set the LDP type
            dataset.remove(of(PreferServerManaged), identifier, RDF.type, null);
            dataset.add(PreferServerManaged, identifier, DC.type, DeletedResource);
            dataset.add(PreferServerManaged, identifier, RDF.type, LDP.Resource);
            return storeAndNotify(identifier, dataset, eventTime, OperationType.DELETE);
        });
    }

    @Override
    public Future<Boolean> replace(final IRI identifier, final IRI ixnModel, final Dataset dataset) {
        LOGGER.debug("Updating: {}", identifier);
        return supplyAsync(() -> createOrReplace(identifier, ixnModel, dataset, OperationType.REPLACE));
    }

    private Boolean createOrReplace(final IRI identifier, final IRI ixnModel, final Dataset dataset, final OperationType type) {
        final Instant eventTime = now();

        // Set the LDP type
        dataset.remove(of(PreferServerManaged), identifier, RDF.type, null);
        dataset.add(PreferServerManaged, identifier, RDF.type, ixnModel);

        // Relocate some user-managed triples into the server-managed graph
        if (LDP.DirectContainer.equals(ixnModel) || LDP.IndirectContainer.equals(ixnModel)) {
            dataset.getGraph(PreferUserManaged).ifPresent(g -> {
                g.stream(identifier, LDP.membershipResource, null).findFirst().ifPresent(t -> dataset
                                .add(PreferServerManaged, identifier, LDP.membershipResource, t.getObject()));
                g.stream(identifier, LDP.hasMemberRelation, null).findFirst().ifPresent(t -> dataset
                                .add(PreferServerManaged, identifier, LDP.hasMemberRelation, t.getObject()));
                g.stream(identifier, LDP.isMemberOfRelation, null).findFirst().ifPresent(t -> dataset
                                .add(PreferServerManaged, identifier, LDP.isMemberOfRelation, t.getObject()));
                dataset.add(PreferServerManaged, identifier, LDP.insertedContentRelation,
                                g.stream(identifier, LDP.insertedContentRelation, null).map(Triple::getObject)
                                                .findFirst().orElse(LDP.MemberSubject));
            });
        }
        // Set the parent relationship
        getContainer(identifier).ifPresent(parent -> dataset.add(PreferServerManaged, identifier, DC.isPartOf, parent));
        mementoService.ifPresent(svc -> get(identifier).ifPresent(res -> svc.put(identifier, eventTime, res.stream())));
        return storeAndNotify(identifier, dataset, eventTime, type);
    }

=======
    public Future<Boolean> delete(final IRI identifier, final IRI ixnModel, final Dataset dataset) {
        LOGGER.debug("Deleting: {}", identifier);
        return supplyAsync(() -> {
            final Instant eventTime = now();
            dataset.clear();
            dataset.add(PreferServerManaged, identifier, DC.type, DeletedResource);
            dataset.add(PreferServerManaged, identifier, RDF.type, LDP.Resource);
            return storeAndNotify(identifier, dataset, eventTime, OperationType.DELETE);
        });
    }

    @Override
    public Future<Boolean> replace(final IRI identifier, final IRI ixnModel, final Dataset dataset) {
        LOGGER.debug("Updating: {}", identifier);
        return supplyAsync(() -> createOrReplace(identifier, ixnModel, dataset, OperationType.REPLACE));
    }

    private Boolean createOrReplace(final IRI identifier, final IRI ixnModel, final Dataset dataset,
            final OperationType type) {
        final Instant eventTime = now();

        // Set the LDP type
        dataset.remove(of(PreferServerManaged), identifier, RDF.type, null);
        dataset.add(PreferServerManaged, identifier, RDF.type, ixnModel);

        // Relocate some user-managed triples into the server-managed graph
        if (LDP.DirectContainer.equals(ixnModel) || LDP.IndirectContainer.equals(ixnModel)) {
            dataset.getGraph(PreferUserManaged).ifPresent(g -> {
                g.stream(identifier, LDP.membershipResource, null).findFirst().ifPresent(t -> {
                    // This allows for HTTP resource URL-based queries
                    dataset.add(PreferServerManaged, identifier, LDP.member, getBaseIRI(t.getObject()));
                    dataset.add(PreferServerManaged, identifier, LDP.membershipResource, t.getObject());
                });
                g.stream(identifier, LDP.hasMemberRelation, null).findFirst().ifPresent(t -> dataset
                                .add(PreferServerManaged, identifier, LDP.hasMemberRelation, t.getObject()));
                g.stream(identifier, LDP.isMemberOfRelation, null).findFirst().ifPresent(t -> dataset
                                .add(PreferServerManaged, identifier, LDP.isMemberOfRelation, t.getObject()));
                dataset.add(PreferServerManaged, identifier, LDP.insertedContentRelation,
                                g.stream(identifier, LDP.insertedContentRelation, null).map(Triple::getObject)
                                                .findFirst().orElse(LDP.MemberSubject));
            });
        }
        // Set the parent relationship
        getContainer(identifier).ifPresent(parent -> dataset.add(PreferServerManaged, identifier, DC.isPartOf, parent));
        mementoService.ifPresent(svc -> get(identifier).ifPresent(res -> svc.put(identifier, eventTime, res.stream())));
        return storeAndNotify(identifier, dataset, eventTime, type);
    }

>>>>>>> e9bb25cd
    private Boolean storeAndNotify(final IRI identifier, final Dataset dataset, final Instant eventTime,
                    final OperationType type) {
        final Literal time = rdf.createLiteral(eventTime.toString(), XSD.dateTime);
        try {
            rdfConnection.update(buildUpdateRequest(identifier, time, dataset, type));
            emitEvents(identifier, time, dataset);
            return true;
        } catch (final Exception ex) {
            LOGGER.error("Could not update data: {}", ex.getMessage());
        }
        return false;
    }

    @Override
    public List<Range<Instant>> getMementos(final IRI identifier) {
        final List<Instant> mementos = mementoService.map(svc -> svc.list(identifier)).orElse(emptyList());
        sort(mementos);

        final List<Range<Instant>> versions = new ArrayList<>();
        Instant last = null;
        for (final Instant time : mementos) {
            if (nonNull(last)) {
                versions.add(between(last, time));
            }
            last = time;
        }
        if (nonNull(last)) {
            versions.add(between(last, now()));
        }
        return unmodifiableList(versions);
    }


    private void emitEvents(final IRI identifier, final Literal time, final Dataset dataset) {

        // Get the base URL
        final Optional<String> baseUrl = dataset.getGraph().stream(identifier, DC.isPartOf, null)
            .map(Triple::getObject).map(term -> ((IRI) term).getIRIString()).findAny();

        eventService.ifPresent(svc -> {
            svc.emit(new SimpleEvent(getUrl(identifier, baseUrl), dataset));
            getContainer(identifier).ifPresent(parent ->
                    emitEventsForAdjacentResources(svc, parent, time, baseUrl, dataset));
        });
    }

    /**
     * The following SPARQL query is equivalent to the code below.
     *
     * <p><pre><code>
     * SELECT ?predicate ?object ?subject ?memberDate
     * WHERE {
     *   GRAPH trellis:PreferServerManaged {
     *     PARENT rdf:type ?predicate
     *     PARENT dc:modified ?object
     *     OPTIONAL {
     *       PARENT ldp:memberResource ?subject
     *       ?subject dc:modified ?memberDate
     *     }
     *   }
     * }
     * </code></pre></p>
     */
    private void emitEventsForAdjacentResources(final EventService svc, final IRI parent,
            final Literal time, final Optional<String> baseUrl, final Dataset dataset) {
        final Boolean isDelete = dataset.contains(of(PreferAudit), null, RDF.type, AS.Delete);
        final Boolean isCreate = dataset.contains(of(PreferAudit), null, RDF.type, AS.Create);
        final Var memberDate = Var.alloc("memberDate");

        final Query q = new Query();
        q.setQuerySelectType();
        q.addResultVar(memberDate);
        q.addResultVar(SUBJECT);
        q.addResultVar(PREDICATE);
        q.addResultVar(OBJECT);

        final ElementPathBlock epb1 = new ElementPathBlock();
        epb1.addTriple(triple(rdf.asJenaNode(parent), rdf.asJenaNode(RDF.type), PREDICATE));
        epb1.addTriple(triple(rdf.asJenaNode(parent), rdf.asJenaNode(DC.modified), OBJECT));

        final ElementPathBlock epb2 = new ElementPathBlock();
        epb2.addTriple(triple(rdf.asJenaNode(parent), rdf.asJenaNode(LDP.membershipResource), SUBJECT));
        epb2.addTriple(triple(SUBJECT, rdf.asJenaNode(DC.modified), memberDate));

        final ElementGroup eg = new ElementGroup();
        eg.addElement(epb1);
        eg.addElement(new ElementOptional(epb2));
        q.setQueryPattern(new ElementNamedGraph(rdf.asJenaNode(Trellis.PreferServerManaged), eg));
        rdfConnection.querySelect(q, qs -> {
            final IRI type = getPredicate(qs);
            final Optional<IRI> member = ofNullable(qs.get("subject")).map(RDFNode::asNode)
                .map(rdf::asRDFTerm).map(t -> (IRI) t).filter(t -> !t.equals(parent));
            final Boolean memberIsModified = ofNullable(qs.get("memberDate"))
                .map(RDFNode::asNode).map(rdf::asRDFTerm).filter(time::equals).isPresent();
            if (isCreate || isDelete) {
                if (type.getIRIString().endsWith("Container")) {
                    svc.emit(new SimpleEvent(getUrl(parent, baseUrl), dataset));
                }
                if (LDP.DirectContainer.equals(type) && memberIsModified) {
                    member.ifPresent(m -> svc.emit(new SimpleEvent(getUrl(m, baseUrl), dataset)));
                }
            }
            if (LDP.IndirectContainer.equals(type)) {
                member.ifPresent(m -> svc.emit(new SimpleEvent(getUrl(m, baseUrl), dataset)));
            }
        });
    }

    /**
     * This is equivalent to the SPARQL query below.
     *
     * <p><pre><code>
     * WITH trellis:PreferServerManaged
     *   DELETE { ?parent dc:modified ?modified }
     *   INSERT { ?parent dc:modified TIME }
     *   WHERE {
     *     IDENTIFIER dc:isPartOf ?parent .
     *     ?parent dc:modified ?modified .
     *     MINUS { ?parent a ldp:RDFSource }
     *     MINUS { ?parent a ldp:NonRDFSource }
     * }
     * </code></pre></p>
     */
    private Update getParentUpdateModificationRequest(final IRI identifier, final Literal time) {
        final UpdateDeleteInsert modify = new UpdateDeleteInsert();
        modify.setWithIRI(rdf.asJenaNode(PreferServerManaged));
        modify.getDeleteAcc().addTriple(triple(PARENT, rdf.asJenaNode(DC.modified), MODIFIED));
        modify.getInsertAcc().addTriple(triple(PARENT, rdf.asJenaNode(DC.modified), rdf.asJenaNode(time)));
        final ElementGroup eg = new ElementGroup();
        final ElementPathBlock epb1 = new ElementPathBlock();
        epb1.addTriple(triple(rdf.asJenaNode(identifier), rdf.asJenaNode(DC.isPartOf), PARENT));
        epb1.addTriple(triple(PARENT, rdf.asJenaNode(DC.modified), MODIFIED));
        eg.addElement(epb1);
        final ElementPathBlock epb2 = new ElementPathBlock();
        epb2.addTriple(triple(PARENT, rdf.asJenaNode(RDF.type), rdf.asJenaNode(LDP.RDFSource)));
        eg.addElement(new ElementMinus(epb2));
        final ElementPathBlock epb3 = new ElementPathBlock();
        epb3.addTriple(triple(PARENT, rdf.asJenaNode(RDF.type), rdf.asJenaNode(LDP.NonRDFSource)));
        eg.addElement(new ElementMinus(epb3));
        modify.setElement(eg);
        return modify;
    }

    /**
     * This is equivalent to the SPARQL below.
     *
     * <p><pre><code>
     * WITH trellis:PreferServerManaged
     *   DELETE { ?member dc:modified ?modified }
     *   INSERT { ?member dc:modified TIME }
     *   WHERE {
     *     IDENTIFIER dc:isPartOf ?parent .
     *     ?parent ldp:membershipResource ?member .
     *     ?parent ldp:hasMemberRelation ?any .
     *     ?member dc:modified ?modified
     * }
     * </code></pre></p>
     */
    private Update getMemberUpdateModificationRequest(final IRI identifier, final Literal time) {
        final UpdateDeleteInsert modify = new UpdateDeleteInsert();
        modify.setWithIRI(rdf.asJenaNode(PreferServerManaged));
        modify.getDeleteAcc().addTriple(triple(MEMBER, rdf.asJenaNode(DC.modified), MODIFIED));
        modify.getInsertAcc().addTriple(triple(MEMBER, rdf.asJenaNode(DC.modified), rdf.asJenaNode(time)));
        final ElementPathBlock epb = new ElementPathBlock();
        epb.addTriple(triple(rdf.asJenaNode(identifier), rdf.asJenaNode(DC.isPartOf), PARENT));
        epb.addTriple(triple(PARENT, rdf.asJenaNode(LDP.membershipResource), MEMBER));
        epb.addTriple(triple(PARENT, rdf.asJenaNode(LDP.hasMemberRelation), ANY));
        epb.addTriple(triple(MEMBER, rdf.asJenaNode(DC.modified), MODIFIED));
        modify.setElement(epb);
        return modify;
    }

    private Node getAclIRI(final IRI identifier) {
        return createURI(identifier.getIRIString() + "?ext=acl");
    }

    private Node getAuditIRI(final IRI identifier) {
        return createURI(identifier.getIRIString() + "?ext=audit");
    }
    
    private static enum OperationType{
        DELETE, CREATE, REPLACE
    }

    private enum OperationType {
        DELETE, CREATE, REPLACE
    }

    /**
     * This is equivalent to the SPARQL below.
     *
     * <p><pre><code>
     * DELETE WHERE { GRAPH IDENTIFIER { ?s ?p ?o } };
     * DELETE WHERE { GRAPH IDENTIFIER?ext=acl { ?s ?p ?o } };
     * DELETE WHERE { GRAPH trellis:PreferServerManaged {
     *   IDENTIFIER a ldp:NonRDFSource .
     *   IDENTIFIER dc:hasPart ?s .
     *   ?s ?p ?o .
     * }
     * DELETE WHERE { GRAPH trellis:PreferServerManaged { IDENTIFIER ?p ?o } };
     * INSERT DATA {
     *   GRAPH IDENTIFIER { ... }
     *   GRAPH IDENTIFIER?ext=acl { ... }
     *   GRAPH trellis:PreferServerManaged { ... }
     *   GRAPH IDENTIFIER?ext=audit { ... }
     * };
     * // this next clause happens first in an HTTP delete operation
     * WITH trellis:PreferServerManaged
     *   DELETE { ?parent dc:modified ?x }
     *   INSERT { ?parent dc:modified TIME }
     *   WHERE {
     *     IDENTIFIER dc:isPartOf ?parent .
     *     ?parent rdf:type ldp:Container
     * }
     * </code></pre></p>
     */
<<<<<<< HEAD
    private UpdateRequest buildUpdateRequest(final IRI identifier, final Literal time, final Dataset dataset, OperationType type) {
=======
    private UpdateRequest buildUpdateRequest(final IRI identifier, final Literal time, final Dataset dataset,
            final OperationType type) {
>>>>>>> e9bb25cd

        // Set the time
        dataset.add(PreferServerManaged, identifier, DC.modified, time);

        final UpdateRequest req = new UpdateRequest();
        if (type == OperationType.DELETE) {
            // Update the parent container's modified date
            req.add(getParentUpdateModificationRequest(identifier, time));

            // Likewise the member resource.
            req.add(getMemberUpdateModificationRequest(identifier, time));
        }

        req.add(new UpdateDeleteWhere(new QuadAcc(singletonList(new Quad(rdf.asJenaNode(identifier),
                                SUBJECT, PREDICATE, OBJECT)))));
        req.add(new UpdateDeleteWhere(new QuadAcc(singletonList(new Quad(
                                getAclIRI(identifier), SUBJECT, PREDICATE, OBJECT)))));
        req.add(new UpdateDeleteWhere(new QuadAcc(asList(
                            new Quad(rdf.asJenaNode(PreferServerManaged), rdf.asJenaNode(identifier),
                                rdf.asJenaNode(RDF.type), rdf.asJenaNode(LDP.NonRDFSource)),
                            new Quad(rdf.asJenaNode(PreferServerManaged), rdf.asJenaNode(identifier),
                                rdf.asJenaNode(DC.hasPart), SUBJECT),
                            new Quad(rdf.asJenaNode(PreferServerManaged), SUBJECT, PREDICATE, OBJECT)))));
        req.add(new UpdateDeleteWhere(new QuadAcc(singletonList(new Quad(rdf.asJenaNode(PreferServerManaged),
                                rdf.asJenaNode(identifier), PREDICATE, OBJECT)))));

        if (type == OperationType.DELETE) {
            final QuadDataAcc sink = new QuadDataAcc();
            dataset.stream().filter(q -> q.getGraphName().filter(PreferServerManaged::equals).isPresent())
                    .map(rdf::asJenaQuad).forEach(sink::addQuad);
            dataset.getGraph(PreferAudit).ifPresent(g -> g.stream()
                    .map(t -> new Quad(getAuditIRI(identifier), rdf.asJenaTriple(t))).forEach(sink::addQuad));
            req.add(new UpdateDataInsert(sink));
        } else {
            final QuadDataAcc sink = new QuadDataAcc();
            dataset.stream().filter(q -> q.getGraphName().filter(PreferServerManaged::equals).isPresent())
                    .map(rdf::asJenaQuad).forEach(sink::addQuad);
            dataset.getGraph(PreferUserManaged).ifPresent(g -> g.stream()
                    .map(t -> new Quad(rdf.asJenaNode(identifier), rdf.asJenaTriple(t))).forEach(sink::addQuad));
            dataset.getGraph(PreferAccessControl).ifPresent(g -> g.stream()
                    .map(t -> new Quad(getAclIRI(identifier), rdf.asJenaTriple(t))).forEach(sink::addQuad));
            dataset.getGraph(PreferAudit).ifPresent(g -> g.stream()
                    .map(t -> new Quad(getAuditIRI(identifier), rdf.asJenaTriple(t))).forEach(sink::addQuad));
            req.add(new UpdateDataInsert(sink));
        }

        if (type == OperationType.CREATE) {
            // Update the parent's modification date
            req.add(getParentUpdateModificationRequest(identifier, time));

            // Likewise update the member resource.
            req.add(getMemberUpdateModificationRequest(identifier, time));

        } else if (!(type == OperationType.DELETE)) {
            // Indirect containers member resources are _always_ updated.
            final UpdateDeleteInsert modify = new UpdateDeleteInsert();
            modify.setWithIRI(rdf.asJenaNode(PreferServerManaged));
            modify.getDeleteAcc().addTriple(triple(MEMBER, rdf.asJenaNode(DC.modified), MODIFIED));
            modify.getInsertAcc().addTriple(triple(MEMBER, rdf.asJenaNode(DC.modified), rdf.asJenaNode(time)));
            final ElementPathBlock epb = new ElementPathBlock();
            epb.addTriple(triple(rdf.asJenaNode(identifier), rdf.asJenaNode(DC.modified), MODIFIED));
            epb.addTriple(triple(PARENT, rdf.asJenaNode(LDP.membershipResource), MEMBER));
            epb.addTriple(triple(PARENT, rdf.asJenaNode(RDF.type), rdf.asJenaNode(LDP.IndirectContainer)));
            epb.addTriple(triple(MEMBER, rdf.asJenaNode(DC.modified), MODIFIED));
            modify.setElement(epb);
            req.add(modify);
        }
        return req;
    }

    private String getUrl(final IRI identifier, final Optional<String> baseUrl) {
        if (baseUrl.isPresent()) {
            return toExternal(identifier, baseUrl.get()).getIRIString();
        }
        LOGGER.warn("No baseURL defined. Emitting message with resource's internal IRI: {}", identifier);
        return identifier.getIRIString();
    }

    @Override
    public Stream<Triple> scan() {
        /*
         * SELECT ?subject ?object
         * WHERE {
         *   GRAPH trellis:PreferServerManaged { ?subject rdf:type ?object }
         * }
         */
        final Query q = new Query();
        q.setQuerySelectType();
        q.addResultVar(SUBJECT);
        q.addResultVar(OBJECT);

        final ElementPathBlock epb = new ElementPathBlock();
        epb.addTriple(triple(SUBJECT, rdf.asJenaNode(RDF.type), OBJECT));

        final ElementNamedGraph ng = new ElementNamedGraph(rdf.asJenaNode(PreferServerManaged), epb);

        final ElementGroup elg = new ElementGroup();
        elg.addElement(ng);

        q.setQueryPattern(elg);

        final Stream.Builder<Triple> builder = builder();
        rdfConnection.querySelect(q, qs -> builder.accept(rdf.createTriple(getSubject(qs), RDF.type, getObject(qs))));
        return builder.build();
    }

    /**
     * This code is equivalent to the SPARQL queries below.
     *
     * <p><pre><code>
     * SELECT ?object WHERE {
     *   GRAPH trellis:PreferServerManaged { IDENTIFIER rdf:type ?object }
     * }
     * </code></pre></p>
     *
     * <p><pre><code>
     * INSERT DATA {
     *   GRAPH trellis:PreferServerManaged {
     *     IDENTIFIER rdf:type ldp:Container ;
     *                dc:modified "NOW"^^xsd:dateTime }
     *   GRAPH IDENTIFIER?ext=audit {
     *     IDENTIFIER prov:wasGeneratedBy [
     *       rdf:type prov:Activity , as:Create ;
     *       prov:wasAssociatedWith trellis:AdministorAgent ;
     *       prov:startedAtTime "TIME"^^xsd:dateTime ] }
     *   GRAPH IDENTIFIER?ext=acl {
     *     IDENTIFIER acl:mode acl.Read , acl:Write , acl:Control ;
     *       acl:agentClass foaf:Agent ;
     *       acl:accessTo IDENTIFIER }
     * }
     *
     * </code></pre></p>
     */
    private void init() {
        final IRI root = rdf.createIRI(TRELLIS_DATA_PREFIX);
        final Query q = new Query();
        q.setQuerySelectType();
        q.addResultVar(OBJECT);

        final ElementPathBlock epb = new ElementPathBlock();
        epb.addTriple(triple(rdf.asJenaNode(root), rdf.asJenaNode(RDF.type), OBJECT));

        final ElementNamedGraph ng = new ElementNamedGraph(rdf.asJenaNode(PreferServerManaged), epb);

        final ElementGroup elg = new ElementGroup();
        elg.addElement(ng);

        q.setQueryPattern(elg);

        final Stream.Builder<RDFTerm> builder = builder();
        rdfConnection.querySelect(q, qs -> builder.accept(getObject(qs)));
        if (!builder.build().findFirst().isPresent()) {
            final Literal time = rdf.createLiteral(now().toString(), XSD.dateTime);
            final IRI auth = rdf.createIRI(TRELLIS_DATA_PREFIX + "#auth");
            final UpdateRequest update = new UpdateRequest();

            final QuadDataAcc sink = new QuadDataAcc();
            sink.addQuad(new Quad(rdf.asJenaNode(PreferServerManaged), triple(rdf.asJenaNode(root),
                            rdf.asJenaNode(RDF.type), rdf.asJenaNode(LDP.BasicContainer))));
            sink.addQuad(new Quad(rdf.asJenaNode(PreferServerManaged), triple(rdf.asJenaNode(root),
                            rdf.asJenaNode(DC.modified), rdf.asJenaNode(time))));

            sink.addQuad(new Quad(getAclIRI(root), triple(rdf.asJenaNode(auth), rdf.asJenaNode(ACL.mode),
                            rdf.asJenaNode(ACL.Read))));
            sink.addQuad(new Quad(getAclIRI(root), triple(rdf.asJenaNode(auth), rdf.asJenaNode(ACL.mode),
                            rdf.asJenaNode(ACL.Write))));
            sink.addQuad(new Quad(getAclIRI(root), triple(rdf.asJenaNode(auth), rdf.asJenaNode(ACL.mode),
                            rdf.asJenaNode(ACL.Control))));
            sink.addQuad(new Quad(getAclIRI(root), triple(rdf.asJenaNode(auth), rdf.asJenaNode(ACL.agentClass),
                            rdf.asJenaNode(FOAF.Agent))));
            sink.addQuad(new Quad(getAclIRI(root), triple(rdf.asJenaNode(auth), rdf.asJenaNode(ACL.accessTo),
                            rdf.asJenaNode(root))));

            update.add(new UpdateDataInsert(sink));
            rdfConnection.update(update);
        }
    }

    @Override
    public Optional<Resource> get(final IRI identifier, final Instant time) {
        // TODO -- JDK9 replace with Optional::or
        final Optional<Resource> res = mementoService.flatMap(svc -> svc.get(identifier, time));
        return res.isPresent() ? res : get(identifier);
    }

    @Override
    public Optional<Resource> get(final IRI identifier) {
        return TriplestoreResource.findResource(rdfConnection, identifier);
    }

    @Override
    public Supplier<String> getIdentifierSupplier() {
        return supplier;
    }

    @Override
    public Stream<IRI> compact(final IRI identifier, final Instant from, final Instant until) {
        throw new UnsupportedOperationException("compact is not supported");
    }

    @Override
    public Stream<IRI> purge(final IRI identifier) {
        throw new UnsupportedOperationException("purge is not supported");
    }

    @Override
    public Future<Boolean> add(final IRI id, final Dataset dataset) {
        return supplyAsync(() -> {
            executeWrite(rdfConnection, () -> rdfConnection.loadDataset(asJenaDataset(dataset)));
            return true;
        });
    }

    /**
     * TODO Replace when COMMONSRDF-74 is addressed.
<<<<<<< HEAD
     * 
=======
     *
>>>>>>> e9bb25cd
     * @param dataset a Commons RDF {@link Dataset}
     * @return a Jena {@link org.apache.jena.query.Dataset}
     */
    private org.apache.jena.query.Dataset asJenaDataset(final Dataset dataset) {
        final DatasetGraph dsg;
        if (dataset instanceof JenaDataset) {
            dsg = ((JenaDataset) dataset).asJenaDatasetGraph();
        } else {
            dsg = DatasetGraphFactory.createGeneral();
            dataset.stream().map(rdf::asJenaQuad).forEach(dsg::add);
        }
        return org.apache.jena.query.DatasetFactory.wrap(dsg);
    }
<<<<<<< HEAD
    
    /**
     * Alias{@link org.apache.jena.graph.Triple#create(Node, Node, Node)} to
     * avoid collision with {@link ResourceService#create(IRI, IRI, Dataset)}.
     * 
=======

    /**
     * Alias{@link org.apache.jena.graph.Triple#create(Node, Node, Node)} to
     * avoid collision with {@link ResourceService#create(IRI, IRI, Dataset)}.
     *
>>>>>>> e9bb25cd
     * @param subj the subject
     * @param pred the predicate
     * @param obj the object
     * @return a {@link org.apache.jena.graph.Triple}
     */
<<<<<<< HEAD
    private static org.apache.jena.graph.Triple triple(Node subj, Node pred, Node obj) {
=======
    private static org.apache.jena.graph.Triple triple(final Node subj, final Node pred, final Node obj) {
>>>>>>> e9bb25cd
        return org.apache.jena.graph.Triple.create(subj, pred, obj);
    }
}<|MERGE_RESOLUTION|>--- conflicted
+++ resolved
@@ -146,59 +146,6 @@
     }
 
     @Override
-<<<<<<< HEAD
-    public Future<Boolean> create(final IRI identifier, final IRI ixnModel, final Dataset dataset) {
-        LOGGER.debug("Creating: {}", identifier);
-        return supplyAsync(() -> createOrReplace(identifier, ixnModel, dataset, OperationType.CREATE));
-    }
-
-    @Override
-    public Future<Boolean> delete(final IRI identifier, final IRI ixnModel, final Dataset dataset) {
-        return supplyAsync(() -> {      
-            LOGGER.debug("Deleting: {}", identifier);
-            final Instant eventTime = now();
-            // Set the LDP type
-            dataset.remove(of(PreferServerManaged), identifier, RDF.type, null);
-            dataset.add(PreferServerManaged, identifier, DC.type, DeletedResource);
-            dataset.add(PreferServerManaged, identifier, RDF.type, LDP.Resource);
-            return storeAndNotify(identifier, dataset, eventTime, OperationType.DELETE);
-        });
-    }
-
-    @Override
-    public Future<Boolean> replace(final IRI identifier, final IRI ixnModel, final Dataset dataset) {
-        LOGGER.debug("Updating: {}", identifier);
-        return supplyAsync(() -> createOrReplace(identifier, ixnModel, dataset, OperationType.REPLACE));
-    }
-
-    private Boolean createOrReplace(final IRI identifier, final IRI ixnModel, final Dataset dataset, final OperationType type) {
-        final Instant eventTime = now();
-
-        // Set the LDP type
-        dataset.remove(of(PreferServerManaged), identifier, RDF.type, null);
-        dataset.add(PreferServerManaged, identifier, RDF.type, ixnModel);
-
-        // Relocate some user-managed triples into the server-managed graph
-        if (LDP.DirectContainer.equals(ixnModel) || LDP.IndirectContainer.equals(ixnModel)) {
-            dataset.getGraph(PreferUserManaged).ifPresent(g -> {
-                g.stream(identifier, LDP.membershipResource, null).findFirst().ifPresent(t -> dataset
-                                .add(PreferServerManaged, identifier, LDP.membershipResource, t.getObject()));
-                g.stream(identifier, LDP.hasMemberRelation, null).findFirst().ifPresent(t -> dataset
-                                .add(PreferServerManaged, identifier, LDP.hasMemberRelation, t.getObject()));
-                g.stream(identifier, LDP.isMemberOfRelation, null).findFirst().ifPresent(t -> dataset
-                                .add(PreferServerManaged, identifier, LDP.isMemberOfRelation, t.getObject()));
-                dataset.add(PreferServerManaged, identifier, LDP.insertedContentRelation,
-                                g.stream(identifier, LDP.insertedContentRelation, null).map(Triple::getObject)
-                                                .findFirst().orElse(LDP.MemberSubject));
-            });
-        }
-        // Set the parent relationship
-        getContainer(identifier).ifPresent(parent -> dataset.add(PreferServerManaged, identifier, DC.isPartOf, parent));
-        mementoService.ifPresent(svc -> get(identifier).ifPresent(res -> svc.put(identifier, eventTime, res.stream())));
-        return storeAndNotify(identifier, dataset, eventTime, type);
-    }
-
-=======
     public Future<Boolean> delete(final IRI identifier, final IRI ixnModel, final Dataset dataset) {
         LOGGER.debug("Deleting: {}", identifier);
         return supplyAsync(() -> {
@@ -247,7 +194,6 @@
         return storeAndNotify(identifier, dataset, eventTime, type);
     }
 
->>>>>>> e9bb25cd
     private Boolean storeAndNotify(final IRI identifier, final Dataset dataset, final Instant eventTime,
                     final OperationType type) {
         final Literal time = rdf.createLiteral(eventTime.toString(), XSD.dateTime);
@@ -426,10 +372,6 @@
 
     private Node getAuditIRI(final IRI identifier) {
         return createURI(identifier.getIRIString() + "?ext=audit");
-    }
-    
-    private static enum OperationType{
-        DELETE, CREATE, REPLACE
     }
 
     private enum OperationType {
@@ -464,12 +406,8 @@
      * }
      * </code></pre></p>
      */
-<<<<<<< HEAD
-    private UpdateRequest buildUpdateRequest(final IRI identifier, final Literal time, final Dataset dataset, OperationType type) {
-=======
     private UpdateRequest buildUpdateRequest(final IRI identifier, final Literal time, final Dataset dataset,
             final OperationType type) {
->>>>>>> e9bb25cd
 
         // Set the time
         dataset.add(PreferServerManaged, identifier, DC.modified, time);
@@ -684,12 +622,8 @@
     }
 
     /**
-     * TODO Replace when COMMONSRDF-74 is addressed.
-<<<<<<< HEAD
-     * 
-=======
-     *
->>>>>>> e9bb25cd
+     * TODO Replace when COMMONSRDF-74 is released.
+     *
      * @param dataset a Commons RDF {@link Dataset}
      * @return a Jena {@link org.apache.jena.query.Dataset}
      */
@@ -703,29 +637,17 @@
         }
         return org.apache.jena.query.DatasetFactory.wrap(dsg);
     }
-<<<<<<< HEAD
-    
+
     /**
      * Alias{@link org.apache.jena.graph.Triple#create(Node, Node, Node)} to
      * avoid collision with {@link ResourceService#create(IRI, IRI, Dataset)}.
-     * 
-=======
-
-    /**
-     * Alias{@link org.apache.jena.graph.Triple#create(Node, Node, Node)} to
-     * avoid collision with {@link ResourceService#create(IRI, IRI, Dataset)}.
-     *
->>>>>>> e9bb25cd
+     *
      * @param subj the subject
      * @param pred the predicate
      * @param obj the object
      * @return a {@link org.apache.jena.graph.Triple}
      */
-<<<<<<< HEAD
-    private static org.apache.jena.graph.Triple triple(Node subj, Node pred, Node obj) {
-=======
     private static org.apache.jena.graph.Triple triple(final Node subj, final Node pred, final Node obj) {
->>>>>>> e9bb25cd
         return org.apache.jena.graph.Triple.create(subj, pred, obj);
     }
 }