/*
 * Licensed under the Apache License, Version 2.0 (the "License");
 * you may not use this file except in compliance with the License.
 * You may obtain a copy of the License at
 *
 *     http://www.apache.org/licenses/LICENSE-2.0
 *
 * Unless required by applicable law or agreed to in writing, software
 * distributed under the License is distributed on an "AS IS" BASIS,
 * WITHOUT WARRANTIES OR CONDITIONS OF ANY KIND, either express or implied.
 * See the License for the specific language governing permissions and
 * limitations under the License.
 */
package org.trellisldp.http.impl;

import static java.time.Instant.now;
import static java.util.Collections.singletonMap;
import static java.util.Objects.nonNull;
import static java.util.Optional.ofNullable;
import static java.util.stream.Collectors.joining;
import static javax.ws.rs.core.HttpHeaders.CONTENT_TYPE;
import static javax.ws.rs.core.MediaType.APPLICATION_OCTET_STREAM;
import static javax.ws.rs.core.MediaType.TEXT_PLAIN;
import static javax.ws.rs.core.Response.Status.BAD_REQUEST;
import static javax.ws.rs.core.Response.Status.CONFLICT;
import static javax.ws.rs.core.Response.Status.NOT_ACCEPTABLE;
import static javax.ws.rs.core.Response.Status.NO_CONTENT;
import static javax.ws.rs.core.Response.serverError;
import static javax.ws.rs.core.Response.status;
import static org.apache.commons.rdf.api.RDFSyntax.TURTLE;
import static org.slf4j.LoggerFactory.getLogger;
import static org.trellisldp.api.RDFUtils.TRELLIS_DATA_PREFIX;
import static org.trellisldp.http.domain.HttpConstants.ACL;
import static org.trellisldp.http.impl.RdfUtils.buildEtagHash;
import static org.trellisldp.http.impl.RdfUtils.ldpResourceTypes;
import static org.trellisldp.http.impl.RdfUtils.skolemizeQuads;
import static org.trellisldp.vocabulary.Trellis.PreferAccessControl;
import static org.trellisldp.vocabulary.Trellis.PreferServerManaged;
import static org.trellisldp.vocabulary.Trellis.PreferUserManaged;

import java.io.File;
import java.net.URI;
import java.time.Instant;
import java.util.List;
import java.util.Map;
import java.util.Optional;
import java.util.concurrent.ExecutionException;
import java.util.concurrent.Future;
import java.util.stream.Stream;

import javax.ws.rs.core.EntityTag;
import javax.ws.rs.core.Link;
import javax.ws.rs.core.Response.ResponseBuilder;

import org.apache.commons.rdf.api.IRI;
import org.apache.commons.rdf.api.Quad;
import org.apache.commons.rdf.api.RDFSyntax;
import org.apache.commons.rdf.api.Triple;
import org.slf4j.Logger;
import org.trellisldp.api.AuditService;
import org.trellisldp.api.Binary;
import org.trellisldp.api.BinaryService;
import org.trellisldp.api.IOService;
import org.trellisldp.api.Resource;
import org.trellisldp.api.ResourceService;
import org.trellisldp.api.Session;
import org.trellisldp.http.domain.LdpRequest;
import org.trellisldp.vocabulary.DC;
import org.trellisldp.vocabulary.LDP;
import org.trellisldp.vocabulary.RDF;
import org.trellisldp.vocabulary.XSD;

/**
 * The PUT response handler.
 *
 * @author acoburn
 */
public class PutHandler extends ContentBearingHandler {

    private static final Logger LOGGER = getLogger(PutHandler.class);

    /**
     * Create a builder for an LDP PUT response.
     *
     * @param req the LDP request
     * @param entity the entity
     * @param resourceService the resource service
     * @param auditService an audit service
     * @param ioService the serialization service
     * @param binaryService the binary service
     * @param baseUrl the base URL
     */
    public PutHandler(final LdpRequest req, final File entity, final ResourceService resourceService,
                    final AuditService auditService, final IOService ioService, final BinaryService binaryService,
                    final String baseUrl) {
        super(req, entity, resourceService, auditService, ioService, binaryService, baseUrl);
    }

    private void checkResourceCache(final String identifier, final Resource res) {
        final EntityTag etag;
        final Instant modified;
        final Optional<Instant> binaryModification = res.getBinary().map(Binary::getModified);

        if (binaryModification.isPresent() &&
                !ofNullable(req.getContentType()).flatMap(RDFSyntax::byMediaType).isPresent()) {
            modified = binaryModification.get();
            etag = new EntityTag(buildEtagHash(identifier, modified));
        } else {
            modified = res.getModified();
            etag = new EntityTag(buildEtagHash(identifier, modified), true);
        }
        // Check the cache
        checkCache(req.getRequest(), modified, etag);
    }

    private IRI getActiveGraphName() {
        return ACL.equals(req.getExt()) ? PreferAccessControl : PreferUserManaged;
    }

    private IRI getInactiveGraphName() {
        return ACL.equals(req.getExt()) ? PreferUserManaged : PreferAccessControl;
    }

    private Boolean isAclAndNonRdfContent(final Optional<RDFSyntax> syntax) {
        return ACL.equals(req.getExt()) && !syntax.isPresent();
    }

    /**
     * Set the data for a resource.
     *
     * @return the response builder
     */
    public ResponseBuilder createResource() {
        return setResource(null);
    }

    /**
     * Set the data for a resource.
     *
     * @param res the resource
     * @return the response builder
     */
    public ResponseBuilder setResource(final Resource res) {
        final String baseUrl = getBaseUrl();
        final String identifier = baseUrl + req.getPath() +
            (ACL.equals(req.getExt()) ? "?ext=acl" : "");

        // Check the cache
        ofNullable(res).ifPresent(r -> checkResourceCache(identifier, r));

        final Session session = ofNullable(req.getSession()).orElseGet(HttpSession::new);
        final Optional<RDFSyntax> rdfSyntax = ofNullable(req.getContentType()).flatMap(RDFSyntax::byMediaType)
            .filter(SUPPORTED_RDF_TYPES::contains);

        // One cannot put binaries into the ACL graph
        if (isAclAndNonRdfContent(rdfSyntax)) {
            return status(NOT_ACCEPTABLE);
        }

        LOGGER.info("Setting resource as {}", identifier);

        final IRI heuristicType = nonNull(req.getContentType()) && !rdfSyntax.isPresent()
            ? LDP.NonRDFSource : LDP.RDFSource;

        final IRI defaultType = ofNullable(res).map(Resource::getInteractionModel).orElse(heuristicType);

        final Boolean isBinaryDescription = nonNull(res) && LDP.NonRDFSource.equals(res.getInteractionModel())
            && rdfSyntax.isPresent();

        final IRI ldpType = isBinaryDescription ? LDP.NonRDFSource : ofNullable(req.getLink())
            .filter(l -> "type".equals(l.getRel())).map(Link::getUri).map(URI::toString)
            .filter(l -> l.startsWith(LDP.URI)).map(rdf::createIRI).filter(l -> !LDP.Resource.equals(l))
            .orElse(defaultType);

        LOGGER.info("Using LDP Type: {}", ldpType);
        // It is not possible to change the LDP type to a type that is not a subclass
        if (nonNull(res) && !isBinaryDescription && ldpResourceTypes(ldpType)
                .noneMatch(res.getInteractionModel()::equals)) {
            return status(CONFLICT).entity("Cannot change the LDP type to " + ldpType).type(TEXT_PLAIN);
        }

        final IRI internalId = rdf.createIRI(TRELLIS_DATA_PREFIX + req.getPath());

        try (final TrellisDataset dataset = TrellisDataset.createDataset()) {
            final IRI graphName = getActiveGraphName();
            final IRI otherGraph = getInactiveGraphName();

            // Add LDP type
            dataset.add(rdf.createQuad(PreferServerManaged, internalId, RDF.type, ldpType));

            // Add the base URL
            dataset.add(rdf.createQuad(null, internalId, DC.isPartOf, rdf.createIRI(baseUrl)));

            // Add user-supplied data
            if (LDP.NonRDFSource.equals(ldpType) && !rdfSyntax.isPresent()) {
                // Check the expected digest value
                if (isBadDigest(req.getDigest())) {
                    return status(BAD_REQUEST);
                }

                final Map<String, String> metadata = singletonMap(CONTENT_TYPE, ofNullable(req.getContentType())
                        .orElse(APPLICATION_OCTET_STREAM));
                final IRI binaryLocation = rdf.createIRI(binaryService.getIdentifierSupplier().get());

                // Persist the content
                persistContent(binaryLocation, metadata);

                dataset.add(rdf.createQuad(PreferServerManaged, internalId, DC.hasPart, binaryLocation));
                dataset.add(rdf.createQuad(PreferServerManaged, binaryLocation, DC.modified,
                            rdf.createLiteral(now().toString(), XSD.dateTime)));
                dataset.add(rdf.createQuad(PreferServerManaged, binaryLocation, DC.format,
                            rdf.createLiteral(ofNullable(req.getContentType()).orElse(APPLICATION_OCTET_STREAM))));
                dataset.add(rdf.createQuad(PreferServerManaged, binaryLocation, DC.extent,
                            rdf.createLiteral(Long.toString(entity.length()), XSD.long_)));

            } else {
                readEntityIntoDataset(identifier, baseUrl, graphName, rdfSyntax.orElse(TURTLE), dataset);

                // Add any existing binary-related quads.
                ofNullable(res).flatMap(Resource::getBinary).ifPresent(b -> {
                    dataset.add(rdf.createQuad(PreferServerManaged, internalId, DC.hasPart, b.getIdentifier()));
                    dataset.add(rdf.createQuad(PreferServerManaged, b.getIdentifier(), DC.modified,
                                rdf.createLiteral(b.getModified().toString(), XSD.dateTime)));
                    dataset.add(rdf.createQuad(PreferServerManaged, b.getIdentifier(), DC.format,
                                rdf.createLiteral(b.getMimeType().orElse(APPLICATION_OCTET_STREAM))));
                    b.getSize().ifPresent(size -> dataset.add(rdf.createQuad(PreferServerManaged, b.getIdentifier(),
                                    DC.extent, rdf.createLiteral(Long.toString(size), XSD.long_))));
                });

                // Check for any constraints
                checkConstraint(dataset, PreferUserManaged, ldpType, rdfSyntax.orElse(TURTLE));
            }

            ofNullable(res).ifPresent(r -> {
                try (final Stream<? extends Triple> remaining = res.stream(otherGraph)) {
                    remaining.map(t -> rdf.createQuad(otherGraph, t.getSubject(), t.getPredicate(), t.getObject()))
                        .forEachOrdered(dataset::add);
                }
            });
            // TODO is this the best we can do? what concurrency errors are lurking?
<<<<<<< HEAD
            Future<Boolean> success = res != null
=======
            final Future<Boolean> success = res != null
>>>>>>> e9bb25cd
                            ? resourceService.replace(internalId, ldpType, dataset.asDataset())
                            : resourceService.create(internalId, ldpType, dataset.asDataset());
            if (success.get()) {
                // Add audit quads
                try (final TrellisDataset auditDataset = TrellisDataset.createDataset()) {
                    auditQuads(res, internalId, session).stream().map(skolemizeQuads(resourceService, baseUrl))
                                    .forEachOrdered(auditDataset::add);
                    if (!resourceService.add(internalId, auditDataset.asDataset()).get()) {
                        LOGGER.error("Unable to place or replace resource at {}", res.getIdentifier());
                        LOGGER.error("because unable to write audit quads: \n{}",
                                        auditDataset.asDataset().stream().map(Quad::toString).collect(joining("\n")));
                        return serverError().entity("Unable to write audit information. "
                                        + "Please consult the logs for more information");
                        }
                }

                final ResponseBuilder builder = status(NO_CONTENT);
                getLdpLinkTypes(ldpType, isBinaryDescription).map(IRI::getIRIString)
                    .forEach(type -> builder.link(type, "type"));
                return builder;
            }
        } catch (final InterruptedException | ExecutionException ex) {
            LOGGER.error("Error persisting data: {}", ex.getMessage());
        }

        LOGGER.error("Unable to persist data to location at {}", internalId.getIRIString());
        return serverError().type(TEXT_PLAIN)
            .entity("Unable to persist data. Please consult the logs for more information");
    }

    private static Stream<IRI> getLdpLinkTypes(final IRI ldpType, final Boolean isBinaryDescription) {
        if (LDP.NonRDFSource.equals(ldpType) && isBinaryDescription) {
            return ldpResourceTypes(LDP.RDFSource);
        }
        return ldpResourceTypes(ldpType);
    }

    private List<Quad> auditQuads(final Resource res, final IRI internalId, final Session session) {
        return nonNull(res) ? audit.update(internalId, session) : audit.creation(internalId, session);
    }
}<|MERGE_RESOLUTION|>--- conflicted
+++ resolved
@@ -238,11 +238,7 @@
                 }
             });
             // TODO is this the best we can do? what concurrency errors are lurking?
-<<<<<<< HEAD
-            Future<Boolean> success = res != null
-=======
             final Future<Boolean> success = res != null
->>>>>>> e9bb25cd
                             ? resourceService.replace(internalId, ldpType, dataset.asDataset())
                             : resourceService.create(internalId, ldpType, dataset.asDataset());
             if (success.get()) {
